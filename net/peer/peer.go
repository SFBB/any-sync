//go:generate mockgen -destination mock_peer/mock_peer.go github.com/anyproto/any-sync/net/peer Peer
package peer

import (
	"context"
	"io"
	"net"
	"sync"
	"time"

	"github.com/anyproto/any-sync/app/logger"
	"github.com/anyproto/any-sync/app/ocache"
	"github.com/anyproto/any-sync/net/connutil"
	"github.com/anyproto/any-sync/net/rpc"
	"github.com/anyproto/any-sync/net/secureservice/handshake"
	"github.com/anyproto/any-sync/net/secureservice/handshake/handshakeproto"
	"github.com/anyproto/any-sync/net/transport"
	"go.uber.org/zap"
	"storj.io/drpc"
	"storj.io/drpc/drpcconn"
	"storj.io/drpc/drpcmanager"
	"storj.io/drpc/drpcstream"
	"storj.io/drpc/drpcwire"
<<<<<<< HEAD
=======
	"sync"
	"sync/atomic"
	"time"
>>>>>>> 8dc0ead8
)

var log = logger.NewNamed("common.net.peer")

type connCtrl interface {
	ServeConn(ctx context.Context, conn net.Conn) (err error)
	DrpcConfig() rpc.Config
}

func NewPeer(mc transport.MultiConn, ctrl connCtrl) (p Peer, err error) {
	ctx := mc.Context()
	pr := &peer{
		active:    map[*subConn]struct{}{},
		MultiConn: mc,
		ctrl:      ctrl,
		limiter: limiter{
			// start throttling after 10 sub conns
			startThreshold: 10,
			slowDownStep:   time.Millisecond * 100,
		},
		subConnRelease: make(chan drpc.Conn),
		created:        time.Now(),
	}
	pr.acceptCtx, pr.acceptCtxCancel = context.WithCancel(context.Background())
	if pr.id, err = CtxPeerId(ctx); err != nil {
		return
	}
	go pr.acceptLoop()
	return pr, nil
}

type Peer interface {
	Id() string
	Context() context.Context

	AcquireDrpcConn(ctx context.Context) (drpc.Conn, error)
	ReleaseDrpcConn(conn drpc.Conn)
	DoDrpc(ctx context.Context, do func(conn drpc.Conn) error) error

	IsClosed() bool

	TryClose(objectTTL time.Duration) (res bool, err error)

	ocache.Object
}

type subConn struct {
	drpc.Conn
	*connutil.LastUsageConn
}

type peer struct {
	id string

	ctrl connCtrl

	// drpc conn pool
	// outgoing
	inactive         []*subConn
	active           map[*subConn]struct{}
	subConnRelease   chan drpc.Conn
	openingWaitCount atomic.Int32

	incomingCount atomic.Int32
	acceptCtx     context.Context

	acceptCtxCancel context.CancelFunc

	limiter limiter

	mu sync.Mutex

	created time.Time
	transport.MultiConn
}

func (p *peer) Id() string {
	return p.id
}

func (p *peer) AcquireDrpcConn(ctx context.Context) (drpc.Conn, error) {
	p.mu.Lock()
	if len(p.inactive) == 0 {
		wait := p.limiter.wait(len(p.active) + int(p.openingWaitCount.Load()))
		p.mu.Unlock()
		if wait != nil {
			p.openingWaitCount.Add(1)
			defer p.openingWaitCount.Add(-1)
			// throttle new connection opening
			select {
			case <-ctx.Done():
				return nil, ctx.Err()
			case dconn := <-p.subConnRelease:
				return dconn, nil
			case <-wait:
			}
		}
		dconn, err := p.openDrpcConn(ctx)
		if err != nil {
			return nil, err
		}
		p.mu.Lock()
		p.inactive = append(p.inactive, dconn)
	}
	idx := len(p.inactive) - 1
	res := p.inactive[idx]
	p.inactive = p.inactive[:idx]
	select {
	case <-res.Closed():
		p.mu.Unlock()
		return p.AcquireDrpcConn(ctx)
	default:
	}
	p.active[res] = struct{}{}
	p.mu.Unlock()
	return res, nil
}

func (p *peer) ReleaseDrpcConn(conn drpc.Conn) {
	// do nothing if it's closed connection
	select {
	case <-conn.Closed():
		return
	default:
	}

	// try to send this connection to acquire if anyone is waiting for it
	select {
	case p.subConnRelease <- conn:
		return
	default:
	}

	// return to pool
	p.mu.Lock()
	defer p.mu.Unlock()
	sc, ok := conn.(*subConn)
	if !ok {
		return
	}
	if _, ok = p.active[sc]; ok {
		delete(p.active, sc)
	}
	p.inactive = append(p.inactive, sc)
	return
}

func (p *peer) DoDrpc(ctx context.Context, do func(conn drpc.Conn) error) error {
	conn, err := p.AcquireDrpcConn(ctx)
	if err != nil {
		return err
	}
	defer p.ReleaseDrpcConn(conn)
	return do(conn)
}

func (p *peer) openDrpcConn(ctx context.Context) (dconn *subConn, err error) {
	conn, err := p.Open(ctx)
	if err != nil {
		return nil, err
	}
	if err = handshake.OutgoingProtoHandshake(ctx, conn, handshakeproto.ProtoType_DRPC); err != nil {
		return nil, err
	}
	tconn := connutil.NewLastUsageConn(conn)
	bufSize := p.ctrl.DrpcConfig().Stream.MaxMsgSizeMb * (1 << 20)
	return &subConn{
		Conn: drpcconn.NewWithOptions(conn, drpcconn.Options{
			Manager: drpcmanager.Options{
				Reader: drpcwire.ReaderOptions{MaximumBufferSize: bufSize},
				Stream: drpcstream.Options{MaximumBufferSize: bufSize},
			},
		}),
		LastUsageConn: tconn,
	}, nil
}

func (p *peer) acceptLoop() {
	var exitErr error
	defer func() {
		if exitErr != transport.ErrConnClosed {
			log.Warn("accept error: close connection", zap.Error(exitErr))
			_ = p.MultiConn.Close()
		}
	}()
	for {
		if wait := p.limiter.wait(int(p.incomingCount.Load())); wait != nil {
			select {
			case <-wait:
			case <-p.acceptCtx.Done():
				return
			}
		}
		conn, err := p.Accept()
		if err != nil {
			exitErr = err
			return
		}
		go func() {
			p.incomingCount.Add(1)
			defer p.incomingCount.Add(-1)
			serveErr := p.serve(conn)
			if serveErr != io.EOF && serveErr != transport.ErrConnClosed {
				log.InfoCtx(p.Context(), "serve connection error", zap.Error(serveErr))
			}
		}()
	}
}

var defaultProtoChecker = handshake.ProtoChecker{
	AllowedProtoTypes: []handshakeproto.ProtoType{
		handshakeproto.ProtoType_DRPC,
	},
}

func (p *peer) serve(conn net.Conn) (err error) {
	hsCtx, cancel := context.WithTimeout(p.Context(), time.Second*20)
	if _, err = handshake.IncomingProtoHandshake(hsCtx, conn, defaultProtoChecker); err != nil {
		cancel()
		return
	}
	cancel()
	return p.ctrl.ServeConn(p.Context(), conn)
}

func (p *peer) TryClose(objectTTL time.Duration) (res bool, err error) {
	aliveCount := p.gc(objectTTL)
	if aliveCount == 0 && p.created.Add(time.Minute).Before(time.Now()) {
		return true, p.Close()
	}
	return false, nil
}

func (p *peer) gc(ttl time.Duration) (aliveCount int) {
	p.mu.Lock()
	defer p.mu.Unlock()
	minLastUsage := time.Now().Add(-ttl)
	var hasClosed bool
	for i, in := range p.inactive {
		select {
		case <-in.Closed():
			p.inactive[i] = nil
			hasClosed = true
		default:
		}
		if in.LastUsage().Before(minLastUsage) {
			_ = in.Close()
			p.inactive[i] = nil
			hasClosed = true
		}
	}
	if hasClosed {
		inactive := p.inactive
		p.inactive = p.inactive[:0]
		for _, in := range inactive {
			if in != nil {
				p.inactive = append(p.inactive, in)
			}
		}
	}
	for act := range p.active {
		select {
		case <-act.Closed():
			delete(p.active, act)
			continue
		default:
		}
		if act.LastUsage().Before(minLastUsage) {
			log.Warn("close active connection because no activity", zap.String("peerId", p.id), zap.String("addr", p.Addr()))
			_ = act.Close()
			delete(p.active, act)
			continue
		}
	}
	return len(p.active) + len(p.inactive)
}

func (p *peer) Close() (err error) {
	log.Debug("peer close", zap.String("peerId", p.id))
	return p.MultiConn.Close()
}<|MERGE_RESOLUTION|>--- conflicted
+++ resolved
@@ -6,6 +6,7 @@
 	"io"
 	"net"
 	"sync"
+	"sync/atomic"
 	"time"
 
 	"github.com/anyproto/any-sync/app/logger"
@@ -21,12 +22,6 @@
 	"storj.io/drpc/drpcmanager"
 	"storj.io/drpc/drpcstream"
 	"storj.io/drpc/drpcwire"
-<<<<<<< HEAD
-=======
-	"sync"
-	"sync/atomic"
-	"time"
->>>>>>> 8dc0ead8
 )
 
 var log = logger.NewNamed("common.net.peer")
