--- conflicted
+++ resolved
@@ -28,29 +28,19 @@
 	github.com/multiformats/go-multibase v0.2.0
 	github.com/multiformats/go-multihash v0.2.3
 	github.com/prometheus/client_golang v1.20.5
-<<<<<<< HEAD
-	github.com/quic-go/quic-go v0.48.1
-=======
 	github.com/quic-go/quic-go v0.48.2
->>>>>>> 8e0e8ae4
 	github.com/stretchr/testify v1.10.0
 	github.com/tyler-smith/go-bip39 v1.1.0
 	github.com/zeebo/blake3 v0.2.4
 	go.uber.org/atomic v1.11.0
 	go.uber.org/mock v0.5.0
 	go.uber.org/zap v1.27.0
-<<<<<<< HEAD
-	golang.org/x/crypto v0.29.0
-	golang.org/x/exp v0.0.0-20241009180824-f66d83c29e7c
-	golang.org/x/net v0.31.0
-	golang.org/x/sys v0.27.0
-=======
 	golang.org/x/crypto v0.31.0
 	golang.org/x/exp v0.0.0-20241217172543-b2144cdd0a67
 	golang.org/x/net v0.33.0
->>>>>>> 8e0e8ae4
+	golang.org/x/sys v0.28.0
 	golang.org/x/time v0.8.0
-	golang.org/x/tools v0.26.0
+	golang.org/x/tools v0.28.0
 	gopkg.in/yaml.v3 v3.0.1
 	storj.io/drpc v0.0.34
 )
@@ -99,12 +89,8 @@
 	github.com/multiformats/go-multistream v0.6.0 // indirect
 	github.com/multiformats/go-varint v0.0.7 // indirect
 	github.com/munnerz/goautoneg v0.0.0-20191010083416-a7dc8b61c822 // indirect
-<<<<<<< HEAD
 	github.com/ncruces/go-strftime v0.1.9 // indirect
-	github.com/onsi/ginkgo/v2 v2.20.2 // indirect
-=======
 	github.com/onsi/ginkgo/v2 v2.22.0 // indirect
->>>>>>> 8e0e8ae4
 	github.com/pmezard/go-difflib v1.0.0 // indirect
 	github.com/polydawn/refmt v0.89.0 // indirect
 	github.com/prometheus/client_model v0.6.1 // indirect
@@ -121,19 +107,10 @@
 	go.opentelemetry.io/otel/trace v1.31.0 // indirect
 	go.uber.org/multierr v1.11.0 // indirect
 	golang.org/x/image v0.21.0 // indirect
-<<<<<<< HEAD
-	golang.org/x/mod v0.21.0 // indirect
-	golang.org/x/sync v0.9.0 // indirect
-	golang.org/x/text v0.20.0 // indirect
-	google.golang.org/protobuf v1.35.1 // indirect
-=======
 	golang.org/x/mod v0.22.0 // indirect
 	golang.org/x/sync v0.10.0 // indirect
-	golang.org/x/sys v0.28.0 // indirect
 	golang.org/x/text v0.21.0 // indirect
-	golang.org/x/tools v0.28.0 // indirect
 	google.golang.org/protobuf v1.36.0 // indirect
->>>>>>> 8e0e8ae4
 	lukechampine.com/blake3 v1.3.0 // indirect
 	modernc.org/libc v1.55.3 // indirect
 	modernc.org/mathutil v1.6.0 // indirect
