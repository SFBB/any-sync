--- conflicted
+++ resolved
@@ -16,10 +16,6 @@
 
 message Log {
     string id = 1;
-<<<<<<< HEAD
-    bytes payload = 2;
-=======
->>>>>>> ebf4034e
     repeated RawRecordWithId records = 3;
 }
 
