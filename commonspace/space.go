--- conflicted
+++ resolved
@@ -105,14 +105,9 @@
 	treeSyncer  treesyncer.TreeSyncer
 	peerManager peermanager.PeerManager
 	headSync    headsync.HeadSync
-<<<<<<< HEAD
 	syncService syncservice.SyncService
 	streamPool  streampool.StreamPool
-	syncStatus  syncstatus.StatusService
-=======
-	objectSync  objectsync.ObjectSync
 	syncStatus  syncstatus.StatusUpdater
->>>>>>> dcb19381
 	settings    settings.Settings
 	storage     spacestorage.SpaceStorage
 	aclClient   aclclient.AclSpaceClient
