--- conflicted
+++ resolved
@@ -164,17 +164,7 @@
 	if err != nil {
 		return err
 	}
-<<<<<<< HEAD
-	d.log.Info("sync done:",
-		zap.Int("newIds", len(newIds)),
-		zap.Int("changedIds", len(changedIds)),
-		zap.Int("removedIds", len(removedIds)),
-		zap.Int("already deleted ids", totalLen-prevExistingLen-len(missingIds)),
-		zap.String("peerId", p.Id()),
-	)
-=======
 	d.log.logSyncDone(p.Id(), len(newIds), len(changedIds), len(removedIds), totalLen-len(existingIds)-len(missingIds))
->>>>>>> 959b1307
 	return
 }
 
